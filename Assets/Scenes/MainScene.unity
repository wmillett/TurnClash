--- conflicted
+++ resolved
@@ -3608,11 +3608,7 @@
   m_LocalEulerAnglesHint: {x: 0, y: 0, z: 0}
   m_AnchorMin: {x: 0, y: 1}
   m_AnchorMax: {x: 1, y: 1}
-<<<<<<< HEAD
-  m_AnchoredPosition: {x: 0, y: 0.000045634053}
-=======
   m_AnchoredPosition: {x: 0, y: -0.000027277656}
->>>>>>> 010b40eb
   m_SizeDelta: {x: 0, y: 300}
   m_Pivot: {x: 0.5, y: 1}
 --- !u!1 &1300172928
@@ -5746,177 +5742,7 @@
     m_RemovedGameObjects: []
     m_AddedGameObjects: []
     m_AddedComponents: []
-<<<<<<< HEAD
-  m_SourcePrefab: {fileID: 100100000, guid: 4a9bae143b8365651899a92cde3cbdf4, type: 3}
---- !u!1001 &7216703673347149746
-PrefabInstance:
-  m_ObjectHideFlags: 0
-  serializedVersion: 2
-  m_Modification:
-    serializedVersion: 3
-    m_TransformParent: {fileID: 0}
-    m_Modifications:
-    - target: {fileID: 246527649112930519, guid: 625dcf53d4e2f309baa0bafee7aa2025, type: 3}
-      propertyPath: m_LocalPosition.x
-      value: 0
-      objectReference: {fileID: 0}
-    - target: {fileID: 246527649112930519, guid: 625dcf53d4e2f309baa0bafee7aa2025, type: 3}
-      propertyPath: m_LocalPosition.y
-      value: 0
-      objectReference: {fileID: 0}
-    - target: {fileID: 246527649112930519, guid: 625dcf53d4e2f309baa0bafee7aa2025, type: 3}
-      propertyPath: m_LocalPosition.z
-      value: 0
-      objectReference: {fileID: 0}
-    - target: {fileID: 246527649112930519, guid: 625dcf53d4e2f309baa0bafee7aa2025, type: 3}
-      propertyPath: m_LocalRotation.w
-      value: 1
-      objectReference: {fileID: 0}
-    - target: {fileID: 246527649112930519, guid: 625dcf53d4e2f309baa0bafee7aa2025, type: 3}
-      propertyPath: m_LocalRotation.x
-      value: 0
-      objectReference: {fileID: 0}
-    - target: {fileID: 246527649112930519, guid: 625dcf53d4e2f309baa0bafee7aa2025, type: 3}
-      propertyPath: m_LocalRotation.y
-      value: 0
-      objectReference: {fileID: 0}
-    - target: {fileID: 246527649112930519, guid: 625dcf53d4e2f309baa0bafee7aa2025, type: 3}
-      propertyPath: m_LocalRotation.z
-      value: 0
-      objectReference: {fileID: 0}
-    - target: {fileID: 246527649112930519, guid: 625dcf53d4e2f309baa0bafee7aa2025, type: 3}
-      propertyPath: m_LocalEulerAnglesHint.x
-      value: 0
-      objectReference: {fileID: 0}
-    - target: {fileID: 246527649112930519, guid: 625dcf53d4e2f309baa0bafee7aa2025, type: 3}
-      propertyPath: m_LocalEulerAnglesHint.y
-      value: 0
-      objectReference: {fileID: 0}
-    - target: {fileID: 246527649112930519, guid: 625dcf53d4e2f309baa0bafee7aa2025, type: 3}
-      propertyPath: m_LocalEulerAnglesHint.z
-      value: 0
-      objectReference: {fileID: 0}
-    - target: {fileID: 962186679111650493, guid: 625dcf53d4e2f309baa0bafee7aa2025, type: 3}
-      propertyPath: m_Name
-      value: UnitPlaceholder1
-      objectReference: {fileID: 0}
-    m_RemovedComponents: []
-    m_RemovedGameObjects: []
-    m_AddedGameObjects: []
-    m_AddedComponents:
-    - targetCorrespondingSourceObject: {fileID: 962186679111650493, guid: 625dcf53d4e2f309baa0bafee7aa2025, type: 3}
-      insertIndex: -1
-      addedObject: {fileID: 7216703673347149748}
-  m_SourcePrefab: {fileID: 100100000, guid: 625dcf53d4e2f309baa0bafee7aa2025, type: 3}
---- !u!1 &7216703673347149747 stripped
-GameObject:
-  m_CorrespondingSourceObject: {fileID: 962186679111650493, guid: 625dcf53d4e2f309baa0bafee7aa2025, type: 3}
-  m_PrefabInstance: {fileID: 7216703673347149746}
-  m_PrefabAsset: {fileID: 0}
---- !u!114 &7216703673347149748
-MonoBehaviour:
-  m_ObjectHideFlags: 0
-  m_CorrespondingSourceObject: {fileID: 0}
-  m_PrefabInstance: {fileID: 0}
-  m_PrefabAsset: {fileID: 0}
-  m_GameObject: {fileID: 7216703673347149747}
-  m_Enabled: 1
-  m_EditorHideFlags: 0
-  m_Script: {fileID: 11500000, guid: 13b92414282c39208a174d931afc3f0e, type: 3}
-  m_Name: 
-  m_EditorClassIdentifier: 
-  player: 0
-  health: 50
-  maxHealth: 50
-  attack: 10
-  defense: 10
-  isDefending: 0
---- !u!1001 &8739902941807053050
-PrefabInstance:
-  m_ObjectHideFlags: 0
-  serializedVersion: 2
-  m_Modification:
-    serializedVersion: 3
-    m_TransformParent: {fileID: 0}
-    m_Modifications:
-    - target: {fileID: 4393337823524229316, guid: 567618cb22bdb51e5b8960e2ecc336ed, type: 3}
-      propertyPath: m_LocalPosition.x
-      value: 0
-      objectReference: {fileID: 0}
-    - target: {fileID: 4393337823524229316, guid: 567618cb22bdb51e5b8960e2ecc336ed, type: 3}
-      propertyPath: m_LocalPosition.y
-      value: 0
-      objectReference: {fileID: 0}
-    - target: {fileID: 4393337823524229316, guid: 567618cb22bdb51e5b8960e2ecc336ed, type: 3}
-      propertyPath: m_LocalPosition.z
-      value: 0
-      objectReference: {fileID: 0}
-    - target: {fileID: 4393337823524229316, guid: 567618cb22bdb51e5b8960e2ecc336ed, type: 3}
-      propertyPath: m_LocalRotation.w
-      value: 1
-      objectReference: {fileID: 0}
-    - target: {fileID: 4393337823524229316, guid: 567618cb22bdb51e5b8960e2ecc336ed, type: 3}
-      propertyPath: m_LocalRotation.x
-      value: 0
-      objectReference: {fileID: 0}
-    - target: {fileID: 4393337823524229316, guid: 567618cb22bdb51e5b8960e2ecc336ed, type: 3}
-      propertyPath: m_LocalRotation.y
-      value: 0
-      objectReference: {fileID: 0}
-    - target: {fileID: 4393337823524229316, guid: 567618cb22bdb51e5b8960e2ecc336ed, type: 3}
-      propertyPath: m_LocalRotation.z
-      value: 0
-      objectReference: {fileID: 0}
-    - target: {fileID: 4393337823524229316, guid: 567618cb22bdb51e5b8960e2ecc336ed, type: 3}
-      propertyPath: m_LocalEulerAnglesHint.x
-      value: 0
-      objectReference: {fileID: 0}
-    - target: {fileID: 4393337823524229316, guid: 567618cb22bdb51e5b8960e2ecc336ed, type: 3}
-      propertyPath: m_LocalEulerAnglesHint.y
-      value: 0
-      objectReference: {fileID: 0}
-    - target: {fileID: 4393337823524229316, guid: 567618cb22bdb51e5b8960e2ecc336ed, type: 3}
-      propertyPath: m_LocalEulerAnglesHint.z
-      value: 0
-      objectReference: {fileID: 0}
-    - target: {fileID: 6701396547753665001, guid: 567618cb22bdb51e5b8960e2ecc336ed, type: 3}
-      propertyPath: m_Name
-      value: UnitPlaceholder2
-      objectReference: {fileID: 0}
-    m_RemovedComponents: []
-    m_RemovedGameObjects: []
-    m_AddedGameObjects: []
-    m_AddedComponents:
-    - targetCorrespondingSourceObject: {fileID: 6701396547753665001, guid: 567618cb22bdb51e5b8960e2ecc336ed, type: 3}
-      insertIndex: -1
-      addedObject: {fileID: 8739902941807053052}
-  m_SourcePrefab: {fileID: 100100000, guid: 567618cb22bdb51e5b8960e2ecc336ed, type: 3}
---- !u!1 &8739902941807053051 stripped
-GameObject:
-  m_CorrespondingSourceObject: {fileID: 6701396547753665001, guid: 567618cb22bdb51e5b8960e2ecc336ed, type: 3}
-  m_PrefabInstance: {fileID: 8739902941807053050}
-  m_PrefabAsset: {fileID: 0}
---- !u!114 &8739902941807053052
-MonoBehaviour:
-  m_ObjectHideFlags: 0
-  m_CorrespondingSourceObject: {fileID: 0}
-  m_PrefabInstance: {fileID: 0}
-  m_PrefabAsset: {fileID: 0}
-  m_GameObject: {fileID: 8739902941807053051}
-  m_Enabled: 1
-  m_EditorHideFlags: 0
-  m_Script: {fileID: 11500000, guid: 13b92414282c39208a174d931afc3f0e, type: 3}
-  m_Name: 
-  m_EditorClassIdentifier: 
-  player: 0
-  health: 25
-  maxHealth: 25
-  attack: 20
-  defense: 5
-  isDefending: 0
-=======
   m_SourcePrefab: {fileID: 100100000, guid: 7a80923abf29fcab3b41cf8cfbaae02c, type: 3}
->>>>>>> 010b40eb
 --- !u!1660057539 &9223372036854775807
 SceneRoots:
   m_ObjectHideFlags: 0
@@ -5926,12 +5752,6 @@
   - {fileID: 832575519}
   - {fileID: 959633033}
   - {fileID: 1373906253}
-<<<<<<< HEAD
-  - {fileID: 1924182907}
-  - {fileID: 5780472225866541970}
-  - {fileID: 7216703673347149746}
-  - {fileID: 8739902941807053050}
-=======
   - {fileID: 3937314857061506386}
   - {fileID: 769449001}
   - {fileID: 1567563630215810664}
@@ -5940,5 +5760,4 @@
   - {fileID: 1546293277}
   - {fileID: 718133302}
   - {fileID: 1945538995}
-  - {fileID: 850697061}
->>>>>>> 010b40eb
+  - {fileID: 850697061}